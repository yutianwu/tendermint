package mempool

import (
	"fmt"
	"reflect"
	"time"

	amino "github.com/tendermint/go-amino"
	"github.com/tendermint/tendermint/libs/clist"
	"github.com/tendermint/tendermint/libs/log"

	cfg "github.com/tendermint/tendermint/config"
	"github.com/tendermint/tendermint/p2p"
	"github.com/tendermint/tendermint/types"
)

const (
	MempoolChannel = byte(0x30)

<<<<<<< HEAD
	maxMsgSize                 = 1048576    // 1MB TODO make it configurable
	peerCatchupSleepIntervalMS = 100        // If peer is behind, sleep this amount
	MempoolPacketChannelSize   = 1024 * 200 // 200K messages can be queued
=======
	maxMsgSize = 1048576        // 1MB TODO make it configurable
	maxTxSize  = maxMsgSize - 8 // account for amino overhead of TxMessage

	peerCatchupSleepIntervalMS = 100 // If peer is behind, sleep this amount
>>>>>>> 4d7b29cd
)

type MempoolPacket struct {
	chID     byte
	src      p2p.Peer
	msgBytes []byte
}

// MempoolReactor handles mempool tx broadcasting amongst peers.
type MempoolReactor struct {
	p2p.BaseReactor
	config  *cfg.MempoolConfig
	Mempool *Mempool
	recvCh  chan *MempoolPacket
}

// NewMempoolReactor returns a new MempoolReactor with the given config and mempool.
func NewMempoolReactor(config *cfg.MempoolConfig, mempool *Mempool) *MempoolReactor {
	memR := &MempoolReactor{
		config:  config,
		Mempool: mempool,
		recvCh:  make(chan *MempoolPacket, MempoolPacketChannelSize),
	}
	memR.BaseReactor = *p2p.NewBaseReactor("MempoolReactor", memR)
	return memR
}

// SetLogger sets the Logger on the reactor and the underlying Mempool.
func (memR *MempoolReactor) SetLogger(l log.Logger) {
	memR.Logger = l
	memR.Mempool.SetLogger(l)
}

// OnStart implements p2p.BaseReactor.
func (memR *MempoolReactor) OnStart() error {
	if !memR.config.Broadcast {
		memR.Logger.Info("Tx broadcasting is disabled")
	}
	go memR.receiveRoutine()
	return nil
}

// OnStop implements p2p.BaseReactor
// Close message queue channel
func (memR *MempoolReactor) OnStop() {
	close(memR.recvCh)
}

// GetChannels implements Reactor.
// It returns the list of channels for this reactor.
func (memR *MempoolReactor) GetChannels() []*p2p.ChannelDescriptor {
	return []*p2p.ChannelDescriptor{
		{
			ID:       MempoolChannel,
			Priority: 5,
		},
	}
}

// AddPeer implements Reactor.
// It starts a broadcast routine ensuring all txs are forwarded to the given peer.
func (memR *MempoolReactor) AddPeer(peer p2p.Peer) {
	go memR.broadcastTxRoutine(peer)
}

// RemovePeer implements Reactor.
func (memR *MempoolReactor) RemovePeer(peer p2p.Peer, reason interface{}) {
	// broadcast routine checks if peer is gone and returns
}

// Receive implements Reactor.
func (memR *MempoolReactor) Receive(chID byte, src p2p.Peer, msgBytes []byte) {
	memR.recvCh <- &MempoolPacket{chID: chID, src: src, msgBytes: msgBytes}
}

func (memR *MempoolReactor) receiveRoutine() {
	memR.Logger.Debug("Starting ReceiveRoutine for mempool")
	for p := range memR.recvCh {
		memR.receiveImpl(p.chID, p.src, p.msgBytes)
	}
}

// It adds any received transactions to the mempool.
func (memR *MempoolReactor) receiveImpl(chID byte, src p2p.Peer, msgBytes []byte) {
	msg, err := decodeMsg(msgBytes)
	if err != nil {
		memR.Logger.Error("Error decoding message", "src", src, "chId", chID, "msg", msg, "err", err, "bytes", msgBytes)
		memR.Switch.StopPeerForError(src, err)
		return
	}
	memR.Logger.Debug("Receive", "src", src, "chId", chID, "msg", msg)

	switch msg := msg.(type) {
	case *TxMessage:
		err := memR.Mempool.CheckTx(msg.Tx, nil)
		if err != nil {
			memR.Logger.Info("Could not check tx", "tx", TxID(msg.Tx), "err", err)
		}
		// broadcasting happens from go routines per peer
	default:
		memR.Logger.Error(fmt.Sprintf("Unknown message type %v", reflect.TypeOf(msg)))
	}
}

// PeerState describes the state of a peer.
type PeerState interface {
	GetHeight() int64
}

// Send new mempool txs to peer.
func (memR *MempoolReactor) broadcastTxRoutine(peer p2p.Peer) {
	if !memR.config.Broadcast {
		return
	}

	var next *clist.CElement
	for {
		// This happens because the CElement we were looking at got garbage
		// collected (removed). That is, .NextWait() returned nil. Go ahead and
		// start from the beginning.
		if next == nil {
			select {
			case <-memR.Mempool.TxsWaitChan(): // Wait until a tx is available
				if next = memR.Mempool.TxsFront(); next == nil {
					continue
				}
			case <-peer.Quit():
				return
			case <-memR.Quit():
				return
			}
		}

		memTx := next.Value.(*mempoolTx)

		// make sure the peer is up to date
		peerState, ok := peer.Get(types.PeerStateKey).(PeerState)
		if !ok {
			// Peer does not have a state yet. We set it in the consensus reactor, but
			// when we add peer in Switch, the order we call reactors#AddPeer is
			// different every time due to us using a map. Sometimes other reactors
			// will be initialized before the consensus reactor. We should wait a few
			// milliseconds and retry.
			time.Sleep(peerCatchupSleepIntervalMS * time.Millisecond)
			continue
		}
		if peerState.GetHeight() < memTx.Height()-1 { // Allow for a lag of 1 block
			time.Sleep(peerCatchupSleepIntervalMS * time.Millisecond)
			continue
		}

		// send memTx
		msg := &TxMessage{Tx: memTx.tx}
		success := peer.Send(MempoolChannel, cdc.MustMarshalBinaryBare(msg))
		if !success {
			time.Sleep(peerCatchupSleepIntervalMS * time.Millisecond)
			continue
		}

		select {
		case <-next.NextWaitChan():
			// see the start of the for loop for nil check
			next = next.Next()
		case <-peer.Quit():
			return
		case <-memR.Quit():
			return
		}
	}
}

//-----------------------------------------------------------------------------
// Messages

// MempoolMessage is a message sent or received by the MempoolReactor.
type MempoolMessage interface{}

func RegisterMempoolMessages(cdc *amino.Codec) {
	cdc.RegisterInterface((*MempoolMessage)(nil), nil)
	cdc.RegisterConcrete(&TxMessage{}, "tendermint/mempool/TxMessage", nil)
}

func decodeMsg(bz []byte) (msg MempoolMessage, err error) {
	if len(bz) > maxMsgSize {
		return msg, fmt.Errorf("Msg exceeds max size (%d > %d)", len(bz), maxMsgSize)
	}
	err = cdc.UnmarshalBinaryBare(bz, &msg)
	return
}

//-------------------------------------

// TxMessage is a MempoolMessage containing a transaction.
type TxMessage struct {
	Tx types.Tx
}

// String returns a string representation of the TxMessage.
func (m *TxMessage) String() string {
	return fmt.Sprintf("[TxMessage %v]", m.Tx)
}<|MERGE_RESOLUTION|>--- conflicted
+++ resolved
@@ -17,16 +17,10 @@
 const (
 	MempoolChannel = byte(0x30)
 
-<<<<<<< HEAD
-	maxMsgSize                 = 1048576    // 1MB TODO make it configurable
-	peerCatchupSleepIntervalMS = 100        // If peer is behind, sleep this amount
-	MempoolPacketChannelSize   = 1024 * 200 // 200K messages can be queued
-=======
-	maxMsgSize = 1048576        // 1MB TODO make it configurable
-	maxTxSize  = maxMsgSize - 8 // account for amino overhead of TxMessage
-
-	peerCatchupSleepIntervalMS = 100 // If peer is behind, sleep this amount
->>>>>>> 4d7b29cd
+	maxMsgSize                 = 1048576        // 1MB TODO make it configurable
+	maxTxSize                  = maxMsgSize - 8 // account for amino overhead of TxMessage
+	MempoolPacketChannelSize   = 1024 * 200     // 200K messages can be queued
+	peerCatchupSleepIntervalMS = 100            // If peer is behind, sleep this amount
 )
 
 type MempoolPacket struct {
