--- conflicted
+++ resolved
@@ -8,11 +8,7 @@
 	"math"
 	"net"
 	"reflect"
-<<<<<<< HEAD
-	"runtime/debug"
-=======
 	"sync"
->>>>>>> 023279ea
 	"sync/atomic"
 	"time"
 
@@ -307,7 +303,6 @@
 func (c *MConnection) _recover() {
 	if r := recover(); r != nil {
 		err := cmn.ErrorWrap(r, "recovered panic in MConnection")
-		c.Logger.Error("MConnection flush failed", "err", debug.Stack())
 		c.stopForError(err)
 	}
 }
